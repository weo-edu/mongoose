--- conflicted
+++ resolved
@@ -1,11 +1,7 @@
 {
     "name": "mongoose"
   , "description": "Mongoose MongoDB ODM"
-<<<<<<< HEAD
-  , "version": "3.8.3"
-=======
   , "version": "3.8.4"
->>>>>>> 02f30505
   , "author": "Guillermo Rauch <guillermo@learnboost.com>"
   , "keywords": ["mongodb", "document", "model", "schema", "database", "odm", "data", "datastore", "query", "nosql", "orm", "db"]
   , "dependencies": {
