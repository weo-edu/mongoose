
/**
 * Module requirements.
 *
 */

var EventEmitter = require('events').EventEmitter
  , MongooseError = require('./error')
  , Schema = require('./schema')
  , ArrayType = require('./types/array')
  , DocumentArraySchema = require('./schema/documentarray');

/**
 * Document constructor.
 *
 * @param {Object} values to set
 * @api private
 */

function Document (obj) {
  this.doc = this.buildDoc();
  this.initPaths = {};
  this.modifiedPaths = {};
  if (obj) this.set(obj);
  this.pres = {};
  this.registerHooks();
  this.doQueue();
  this.saveError = null;
  this.isNew = true;
};

/**
 * Inherit from EventEmitter.
 */

Document.prototype.__proto__ = EventEmitter.prototype;

// TODO Guillermo, do we still need this? If so, it's not in Model.compile.
/**
 * Base Mongoose instance for the model. Set by the Mongoose instance upon
 * pre-compilation.
 *
 * @api public
 */

Document.prototype.base;

/**
 * Document schema as a nested structure.
 *
 * @api public
 */

Document.prototype.schema;

/**
 * Whether the document is new.
 *
 * @api public
 */

Document.prototype.isNew;

/**
 * Builds the default doc structure
 *
 * @api private
 */

Document.prototype.buildDoc = function () {
  var doc = {}
    , self = this;

  this.schema.eachPath( function (i, type) {
    var path = i.split('.')
      , len = path.length;
    path.reduce( function (ref, piece, i) {
      if (i === len-1) ref[piece] = type.getDefault(self);
      else return ref[piece] || (ref[piece] = {});
    }, doc);
  });

  return doc;
};

/**
 * Inits (hydrates) the document.
 *
 * @param {Object} document returned by mongo
 * @api private
 */

Document.prototype.init = function (doc, fn, post) {
  var self = this;
  this.isNew = false;

  function init (obj, doc, prefix) {
    prefix = prefix || '';

    for (var i in obj){
      var path = prefix + i;

      if (obj[i].constructor == Object){
        doc[i] = {};
        init(obj[i], doc[i], path + '.');
      } else {
        var schema = self.schema.path(path);
        if (schema)
          self.try(function(){
            doc[i] = schema.cast(obj[i], self);
          });
        else
          doc[i] = obj[i];

        // mark as hydrated
        self.initPaths[path] = true;
      }
    }
  };

  init(doc, self.doc);

  return this;
};

/**
 * Registers a middleware that is executed before a method.
 *
 * @param {String} method name
 * @param {Function} callback
 * @api public
 */

Document.prototype.pre = function (method, fn) {
  if (!(method in this.pres))
    this.pres[method] = {
        serial: []
      , parallel: []
    };
  this.pres[method][fn.length == 1 ? 'serial' : 'parallel'].push(fn);
  return this;
};

/**
 * Sets a path
 *
 * @param {String} key path
 * @param {Object} value
 * @param {Boolean} whether to apply transformations: cast, setters (true) 
 * @param {Boolean} whether to mark dirty (true)
 * @param {Boolean} whether this is an initialization
 * @api public
 */

Document.prototype.set = function (path, val) {
<<<<<<< HEAD
  if (typeof path != 'string'){
    var prefix = val ? val + '.' : '';
    for (var i in path){
      if (path[i].constructor == Object)
        this.set(path[i], prefix + i + '.');
      else
        this.set(prefix + i, path[i]);
    }
  } else {
    // TODO: do actual checking to see if the value changed
    this.modifiedPaths[path] = true;

    var schema = this.schema.path(path)
      , parts = path.split('.')
      , obj = this.doc
      , self = this;

    if ( (!schema || val === null || val === undefined) || 
      this.try(function(){
        val = schema.applySetters(schema.cast(val, self), self);
      })
    ){
      for (var i = 0, l = parts.length; i < l; i++){
        if (i + 1 == l)
          obj[parts[i]] = val;
        else 
          obj = obj[parts[i]];
      }
    }
  }
=======
  if (this.getValue(path) !== val) this._markModified(path);

  var schema = this.schema.path(path)
    , parts = path.split('.')
    , obj = this.doc
    , self = this;

  this.try(function(){
    val = schema.cast(val, self);
  });
  for (var i = 0, l = parts.length; i < l-1; i++) obj = obj[parts[i]];
  obj[parts[l-1]] = val;
>>>>>>> a1d26310

  return this;
};

Document.prototype._markModified = function (path) {
  this.modifiedPaths[path] = true;
};

/**
 * Gets a raw value from a path (no getters)
 *
 * @param {String} path
 * @api private
 */

Document.prototype.getValue = function (path) {
  var parts = path.split('.')
    , obj = this.doc;

  for (var i = 0, l = parts.length; i < l-1; i++) {
    obj = obj[parts[i]];
    if (!obj) return obj;
  }
  return obj[parts[l-1]];
};

/**
 * Sets a raw value for a path (no casting, setters, transformations)
 *
 * @param {String} path
 * @param {Object} value
 * @api private
 */

Document.prototype.setValue = function (path, val) {
  var parts = path.split('.')
    , obj = this.doc;

  for (var i = 0, l = parts.length; i < l-1; i++) obj = obj[parts[i]];
  obj[parts[l-1]] = val;

  return this;
};

/**
 * Triggers casting on a specific path
 *
 * @param {String} path
 * @api public
 */

Document.prototype.doCast = function (path) {
  var schema = this.schema.path(path);
  if (schema)
    this.setValue(path, this.getValue(path));
};

/**
 * Gets a path
 *
 * @param {String} key path
 * @api public
 */

Document.prototype.get = function (path) {
  var obj = this.doc
    , schema = this.schema.path(path)
    , pieces = path.split('.');

  for (var i = 0, l = pieces.length; i < l; i++)
    obj = obj[pieces[i]];

  if (schema)
    obj = schema.applyGetters(obj, this);

  return obj;
};

/**
 * Captures an exception that will be bubbled to `save`
 *
 * @param {Function} function to execute
 * @param {Object} scope
 */

Document.prototype.try = function (fn, scope) {
  var res;
  try {
<<<<<<< HEAD
    fn.call(scope);
    return true;
=======
    res = fn.call(scope);
>>>>>>> a1d26310
  } catch(e){
    this.error(e);
    return false;
  };
  return res;
};

/**
 * Checks if a path is modified
 *
 * @param {String} path
 */

Document.prototype.isModified = function (path) {
  return (path in this.modifiedPaths);
};

/**
 * Checks if a certain path was initialized
 *
 * @param {String} path
 */

Document.prototype.isInit = function (path) {
  return (path in this.initPaths);
};

/**
 * Validation middleware
 *
 * @param {Function} next
 * @api private
 */

Document.prototype.validate = function (next) {
  var total = 0
    , didErr = false;

  if (! Object.keys(this.initPaths).length && ! Object.keys(this.modifiedPaths).length) return next();

  var self = this;
  function validatePath (path) {
    total++;
    self.schema.path(path).doValidate(self.getValue(path), function(err){
      if (err) {
        didErr = true;
        return next(err);
      }
      --total || next();
    }, self);
  }

  for (var path in this.initPaths) {
    validatePath(path);
    if (didErr) break;
  }

  for (var path in this.modifiedPaths) {
    validatePath(path);
    if (didErr) break;
  }

  return this;
};

/**
 * Returns if the document has been modified
 *
 * @return {Boolean}
 * @api public
 */

Document.prototype.__defineGetter__('modified', function () {
  return Object.keys(this.modifiedPaths).length;
});

/**
 * Register default hooks
 *
 * @api private
 */

Document.prototype.registerHooks = function () {
  var self = this;

  this.pre('save', function checkForExistingErrors (next) {
    if (self.saveError){
      next(self.saveError);
      self.saveError = null;
    } else {
      next();
    }
  });

  this.pre('save', function validation (next) {
    return self.validate.call(self, next);
  });
};

/**
 * Registers an error
 * TODO: handle multiple
 *
 * @param {Error} error
 * @api private
 */

Document.prototype.error = function (err) {
  this.saveError = err;
  return this;
};

/**
 * Validates a path
 *
 * @param {String} path
 * @param {Object} value
 * @param {Function} callback
 * @api private
 */

Document.prototype.validatePath = function(path, value, fn){
  var validators = this.schema.path(path)._validators
    , interrupt = false
    , passed = validators.length;

  for (var i = 0, val, l = passed; i < l; i++){
    val = validators[i][0];

    if (typeof val == 'function'){
      val.call(this, val, function(err){
        if (!arguments.callee._called && !interrupt){
          if (typeof err == 'string'){
            fn(new ValidatorError(err));
            interrupt = true;
          } else {
            --passed || fn(true);
          }
          arguments.callee._called = true;
        }
      });
    } else if (val instanceof RegExp){
      if (val.test(value))
        --passed || fn(true);
      else {
        interrupt = true;
        fn(new ValidatorError(validators[i][1]));
      }
    }
  }
};

/**
 * Executes methods queued from the Schema definition
 *
 * @api private
 */

Document.prototype.doQueue = function () {
  if ('queue' in this && this.queue.length)
    for (var i = 0, l = this.queue.length; i < l; i++)
      this[this.queue[i][0]].apply(this, this.queue[i][1]);
};

/**
 * Gets the document
 *
 * @return {Object} plain object
 * @api public
 */

Document.prototype.toObject = function () {
  for (var k in this.doc) {
    if (this.doc[k] && this.doc[k].toObject) {
      this.doc[k] = this.doc[k].toObject();
    }
  }
  return this.doc;
};

/**
 * Returns a JSON string for the document
 *
 * @return {String} JSON representation
 * @api public
 */

Document.prototype.toJSON = function () {
  return JSON.stringify(this.toObject());
};

/**
 * Wrap methods for hooks. Should be called on implemented classes (eg: Model)
 * Takes multiple method names as arguments.
 *
 * @api private
 */

function noop () {};

Document.registerHooks = function () {
  for (var i = 0, l = arguments.length; i < l; i++){
    this.prototype[arguments[i]] = (function(methodName, oldFn){
      return function () {
        var self = this
          , args = arguments;

        function error (err){
          var lastArg = args[args.length-1];
          if (typeof lastArg == 'function')
            lastArg.call(self, err);
        }
        var pres = this.pres[methodName];
        if (!pres) return oldFn.apply(this, args);

        var pres = this.pres[methodName]
          , chain = pres.serial.map( function (fn, i) {
              return function (err) {
                if (arguments.callee._hookCalled) return;
                err ? error(err) : fn.call(self, chain[i+1] || parallel);
                arguments.callee._hookCalled = true;
              };
            });

        chain.length ? chain[0]() : parallel();

        function parallel () {
          // chain determines execution, callbacks completeness
          var complete = pres.parallel.length;
          if (!complete) return oldFn.apply(self, args);
            
          function done (err) {
            if (err) return error(err);
            --complete || oldFn.apply(self, args);
          }

          var chain = pres.parallel.map( function (fn, i) {
            return function (err) {
              if (arguments.callee._hookCalled) return;
              if (err) return error(err);
              fn.call(self, chain[i+1] || noop, function (err) {
                if (arguments.callee._hookCalled) return;
                done(err);
                arguments.callee._hookCalled = true;
              });
              arguments.callee._hookCalled = true;
            };
          });
          
          chain[0]();
        }
      };
    })(arguments[i], this.prototype[arguments[i]]);
  }
};

/**
 * Module exports.
 */

module.exports = Document;

/**
 * Document Error
 *
 * @param text
 */

function DocumentError () {
  MongooseError.call(this, msg);
  MongooseError.captureStackTrace(this, arguments.callee);
  this.name = 'DocumentError';
};

/**
 * Inherits from MongooseError.
 */

DocumentError.prototype.__proto__ = MongooseError.prototype;

exports.Error = DocumentError;<|MERGE_RESOLUTION|>--- conflicted
+++ resolved
@@ -153,7 +153,6 @@
  */
 
 Document.prototype.set = function (path, val) {
-<<<<<<< HEAD
   if (typeof path != 'string'){
     var prefix = val ? val + '.' : '';
     for (var i in path){
@@ -184,20 +183,6 @@
       }
     }
   }
-=======
-  if (this.getValue(path) !== val) this._markModified(path);
-
-  var schema = this.schema.path(path)
-    , parts = path.split('.')
-    , obj = this.doc
-    , self = this;
-
-  this.try(function(){
-    val = schema.cast(val, self);
-  });
-  for (var i = 0, l = parts.length; i < l-1; i++) obj = obj[parts[i]];
-  obj[parts[l-1]] = val;
->>>>>>> a1d26310
 
   return this;
 };
@@ -286,15 +271,11 @@
 Document.prototype.try = function (fn, scope) {
   var res;
   try {
-<<<<<<< HEAD
     fn.call(scope);
-    return true;
-=======
-    res = fn.call(scope);
->>>>>>> a1d26310
+    res = true;
   } catch(e){
     this.error(e);
-    return false;
+    res = false;
   };
   return res;
 };
