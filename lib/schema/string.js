--- conflicted
+++ resolved
@@ -77,11 +77,9 @@
     return this;
   }
 
-<<<<<<< HEAD
-  var values, errorMessage;
-=======
-  var values, len;
->>>>>>> 347933e4
+  var values;
+  var errorMessage;
+
   if (utils.isObject(arguments[0])) {
     values = arguments[0].values;
     errorMessage = arguments[0].message;
@@ -89,9 +87,8 @@
     values = arguments;
     errorMessage = errorMessages.String.enum;
   }
-  len = values.length;
-
-  for (var i = 0; i < len; i++) {
+
+  for (var i = 0; i < values.length; i++) {
     if (undefined !== values[i]) {
       this.enumValues.push(this.cast(values[i]));
     }
